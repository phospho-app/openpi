--- conflicted
+++ resolved
@@ -992,7 +992,6 @@
         num_train_steps=10,
         wandb_enabled=False,
     ),
-<<<<<<< HEAD
     #
     # Fine-tuning SO-100 configs by phospho.
     #
@@ -1042,7 +1041,6 @@
         ).get_freeze_filter(),
         ema_decay=None,
     ),
-=======
     TrainConfig(
         name="debug_pi05",
         model=pi0_config.Pi0Config(pi05=True, paligemma_variant="dummy", action_expert_variant="dummy"),
@@ -1057,7 +1055,6 @@
     # RoboArena configs.
     #
     *roboarena_config.get_roboarena_configs(),
->>>>>>> 5bff19b0
 ]
 
 if len({config.name for config in _CONFIGS}) != len(_CONFIGS):
